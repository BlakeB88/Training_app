--- conflicted
+++ resolved
@@ -135,14 +135,8 @@
                                 Text(detail.rank.displayName)
                                     .font(.headline)
                                     .foregroundColor(detail.rank.color)
-<<<<<<< HEAD
-                                    .frame(minWidth: 70, alignment: .leading)
-                                    .fixedSize(horizontal: true, vertical: false)
-                                VStack(alignment: .leading, spacing: 4) {
-=======
                                     .frame(width: 44, alignment: .leading)
                                 VStack(alignment: .leading, spacing: 2) {
->>>>>>> 54c50b68
                                     Text("\(Int(detail.rank.minimumScore))+")
                                         .font(.caption.bold())
                                         .foregroundColor(.secondaryText)
@@ -152,18 +146,9 @@
                                     Text(detail.description)
                                         .font(.caption)
                                         .foregroundColor(.primaryText)
-<<<<<<< HEAD
-                                        .fixedSize(horizontal: false, vertical: true)
-                                }
-                                .frame(maxWidth: .infinity, alignment: .leading)
-                            }
-                            .frame(maxWidth: .infinity, minHeight: 92, alignment: .leading)
-                            .padding(12)
-=======
                                 }
                             }
                             .padding(10)
->>>>>>> 54c50b68
                             .background(Color.cardBackground)
                             .cornerRadius(12)
                         }
@@ -200,12 +185,7 @@
             .navigationTitle("Hunter Guide")
             .navigationBarTitleDisplayMode(.inline)
         }
-<<<<<<< HEAD
-        .presentationDetents([.fraction(0.5), .medium, .large])
-        .presentationDragIndicator(.visible)
-=======
         .presentationDetents([.fraction(0.5), .medium])
->>>>>>> 54c50b68
     }
 }
 
