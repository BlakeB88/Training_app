//
//  SleepDetailView.swift
//  StrainFitnessTracker
//
//  Detailed sleep view matching iOS Health app style
//  Place in: StrainFitnessTracker/Views/Recovery/
//

import SwiftUI
import HealthKit
import Charts

struct SleepDetailView: View {
    let sleepStart: Date
    let sleepEnd: Date
    let sleepDuration: Double // in hours
    let sleepData: HealthKitManager.SleepData?

    @State private var sleepStages: [SleepStage] = []
    @State private var isLoadingDetails = true
    @State private var selectedTime: Date?

    private var selectedStage: SleepStage? {
        guard let selectedTime else { return nil }
        return stage(at: selectedTime)
    }
    
    var body: some View {
        ScrollView {
            VStack(spacing: 0) {
                // Header with moon icon and total duration
                headerSection
                
                // Primary sleep metrics
                primaryMetricsSection
                
                // Sleep stages chart
                if !sleepStages.isEmpty {
                    sleepStagesSection
                }
                
                // Sleep quality metrics
                sleepQualitySection
                
                // Sleep stages breakdown
                if let data = sleepData, data.hasDetailedStages {
                    sleepStagesBreakdownSection
                }
                
                // Schedule details
                scheduleSection
            }
        }
        .background(Color.appBackground)
        .navigationBarTitleDisplayMode(.inline)
        .toolbar {
            ToolbarItem(placement: .principal) {
                VStack(spacing: 2) {
                    Text("Sleep")
                        .font(.system(size: 17, weight: .semibold))
                        .foregroundColor(.primaryText)
                    
                    Text(sleepStart.formatted(date: .abbreviated, time: .omitted))
                        .font(.system(size: 12))
                        .foregroundColor(.secondaryText)
                }
            }
        }
        .task {
            await loadSleepDetails()
        }
    }
    
    // MARK: - Header Section
    private var headerSection: some View {
        VStack(spacing: 16) {
            // Large moon icon
            ZStack {
                Circle()
                    .fill(Color.sleepBlue.opacity(0.15))
                    .frame(width: 80, height: 80)
                
                Image(systemName: "moon.fill")
                    .font(.system(size: 36, weight: .semibold))
                    .foregroundColor(.sleepBlue)
            }
            
            // Total sleep time
            VStack(spacing: 4) {
                Text(formatHoursMinutes(sleepDuration))
                    .font(.system(size: 40, weight: .bold))
                    .foregroundColor(.primaryText)
                
                Text("Total Sleep")
                    .font(.system(size: 14))
                    .foregroundColor(.secondaryText)
            }
            
            // Sleep quality badge
            sleepQualityBadge
        }
        .frame(maxWidth: .infinity)
        .padding(.vertical, 24)
        .background(Color.cardBackground)
    }
    
    // MARK: - Primary Metrics Section
    private var primaryMetricsSection: some View {
        LazyVGrid(columns: [
            GridItem(.flexible()),
            GridItem(.flexible()),
            GridItem(.flexible())
        ], spacing: 12) {
            if let data = sleepData {
                PrimarySleepMetric(
                    title: "Time in Bed",
                    value: formatHoursMinutes(data.timeInBed / 3600.0),
                    icon: "bed.double.fill",
                    color: .purple
                )
                
                PrimarySleepMetric(
                    title: "Efficiency",
                    value: "\(Int(data.sleepEfficiency))%",
                    icon: "chart.line.uptrend.xyaxis",
                    color: .green
                )
                
                PrimarySleepMetric(
                    title: "Restorative",
                    value: "\(Int(data.restorativeSleepPercentage))%",
                    icon: "sparkles",
                    color: .cyan
                )
            } else {
                PrimarySleepMetric(
                    title: "In Bed",
                    value: formatHoursMinutes(sleepDuration),
                    icon: "bed.double.fill",
                    color: .purple
                )
            }
        }
        .padding(.horizontal, 16)
        .padding(.top, 16)
    }
    
    // MARK: - Sleep Stages Section
    private var sleepStagesSection: some View {
        VStack(alignment: .leading, spacing: 16) {
            Text("SLEEP STAGES")
                .font(.system(size: 11, weight: .bold))
                .foregroundColor(.secondaryText)
                .tracking(0.5)
                .padding(.horizontal, 16)

            VStack(spacing: 16) {
                // Timeline chart
                sleepStagesChart

<<<<<<< HEAD
                stageLegend

=======
>>>>>>> 1e506fdb
                if let selectedStage = selectedStage {
                    stageSelectionSummary(for: selectedStage)
                        .padding(.horizontal, 16)
                }

                // Time axis labels
                HStack {
                    Text(sleepStart.formatted(date: .omitted, time: .shortened))
                        .font(.system(size: 11))
                        .foregroundColor(.secondaryText)
                    
                    Spacer()
                    
                    Text(sleepEnd.formatted(date: .omitted, time: .shortened))
                        .font(.system(size: 11))
                        .foregroundColor(.secondaryText)
                }
                .padding(.horizontal, 16)
            }
            .padding(.vertical, 18)
            .background(
                RoundedRectangle(cornerRadius: 18, style: .continuous)
                    .fill(
                        LinearGradient(
                            colors: [Color.cardBackground, Color.cardBackground.opacity(0.9)],
                            startPoint: .topLeading,
                            endPoint: .bottomTrailing
                        )
                    )
            )
            .overlay(
                RoundedRectangle(cornerRadius: 18, style: .continuous)
                    .stroke(Color.white.opacity(0.04), lineWidth: 1)
                    .shadow(color: .black.opacity(0.3), radius: 12, x: 0, y: 8)
            )
            .cornerRadius(18)
            .padding(.horizontal, 16)
        }
        .padding(.top, 16)
    }

    private var sleepStagesChart: some View {
        Chart {
            ForEach(sleepStages) { stage in
                RectangleMark(
                    xStart: .value("Start", stage.startTime),
                    xEnd: .value("End", stage.startTime.addingTimeInterval(stage.duration)),
                    yStart: .value("Stage", stageBand(for: stage.stage).lowerBound),
                    yEnd: .value("Stage", stageBand(for: stage.stage).upperBound)
                )
<<<<<<< HEAD
                .foregroundStyle(stageGradient(stage.stage))
                .cornerRadius(6)
                .opacity(isStageSelected(stage) ? 1.0 : 0.82)
                .annotation(position: .overlay, alignment: .center) {
                    RoundedRectangle(cornerRadius: 3)
                        .fill(Color.white.opacity(isStageSelected(stage) ? 0.12 : 0.05))
                        .frame(height: 4)
                }
            }

            if let selectedTime {
                RuleMark(x: .value("Selected", selectedTime))
                    .lineStyle(StrokeStyle(lineWidth: 1, dash: [6, 4]))
                    .foregroundStyle(Color.white.opacity(0.65))
                    .annotation(position: .top, alignment: .trailing) {
                        if let stage = selectedStage {
                            selectionPill(for: stage)
                        }
                    }
            }
=======
                .foregroundStyle(stageColor(stage.stage))
                .cornerRadius(4)
                .opacity(isStageSelected(stage) ? 1.0 : 0.82)
            }

            if let selectedTime {
                RuleMark(x: .value("Selected", selectedTime))
                    .lineStyle(StrokeStyle(lineWidth: 1, dash: [6, 4]))
                    .foregroundStyle(Color.secondaryText)
            }
>>>>>>> 1e506fdb
        }
        .chartXAxis(.hidden)
        .chartYAxis(.hidden)
        .chartYScale(domain: 0...4)
        .chartXScale(domain: sleepStart...sleepEnd)
<<<<<<< HEAD
        .chartPlotStyle { plot in
            plot
                .background(
                    RoundedRectangle(cornerRadius: 14, style: .continuous)
                        .fill(Color.white.opacity(0.02))
                        .overlay(
                            LinearGradient(
                                colors: [Color.sleepBlue.opacity(0.05), Color.clear],
                                startPoint: .top,
                                endPoint: .bottom
                            )
                        )
                )
                .overlay(
                    VStack(spacing: 0) {
                        ForEach(0..<4) { _ in
                            Divider().background(Color.white.opacity(0.06))
                        }
                    }
                )
        }
        .chartXSelection(value: $selectedTime)
        .frame(height: 180)
        .padding(.horizontal, 16)
    }

    private var stageLegend: some View {
        HStack(spacing: 16) {
            legendItem(color: stageColor(.asleepDeep), label: "Deep")
            legendItem(color: stageColor(.asleepCore), label: "Core")
            legendItem(color: stageColor(.asleepREM), label: "REM")
            legendItem(color: stageColor(.awake), label: "Awake")
        }
        .padding(.horizontal, 16)
        .padding(.top, -4)
    }

    private func legendItem(color: Color, label: String) -> some View {
        HStack(spacing: 6) {
            Circle()
                .fill(color)
                .frame(width: 10, height: 10)
            Text(label)
                .font(.system(size: 12, weight: .medium))
                .foregroundColor(.secondaryText)
        }
    }

    private func stageSelectionSummary(for stage: SleepStage) -> some View {
        VStack(alignment: .leading, spacing: 8) {
            HStack(spacing: 10) {
                Circle()
                    .fill(stageColor(stage.stage))
                    .frame(width: 12, height: 12)

                VStack(alignment: .leading, spacing: 2) {
                    Text(stageLabel(for: stage.stage))
                        .font(.system(size: 15, weight: .semibold))
                        .foregroundColor(.primaryText)

                    Text("\(formattedTime(stage.startTime)) – \(formattedTime(stageEndTime(for: stage)))")
                        .font(.system(size: 12))
                        .foregroundColor(.secondaryText)
                }

                Spacer()

                Text(formatHoursMinutes(stage.duration / 3600))
                    .font(.system(size: 13, weight: .bold))
                    .padding(.horizontal, 12)
                    .padding(.vertical, 6)
                    .background(stageColor(stage.stage).opacity(0.18))
                    .foregroundColor(stageColor(stage.stage))
                    .cornerRadius(10)
            }

            HStack(spacing: 12) {
                statChip(icon: "clock.arrow.circlepath", label: "Stage length", value: formatHoursMinutes(stage.duration / 3600))
                statChip(icon: "arrow.up.left.and.arrow.down.right", label: "Position", value: stageBandLabel(stage.stage))
            }
        }
        .frame(maxWidth: .infinity, alignment: .leading)
    }

    private func statChip(icon: String, label: String, value: String) -> some View {
        HStack(spacing: 8) {
            Image(systemName: icon)
                .font(.system(size: 12, weight: .semibold))
            VStack(alignment: .leading, spacing: 2) {
                Text(label)
                    .font(.system(size: 11))
                    .foregroundColor(.secondaryText)
                Text(value)
                    .font(.system(size: 12, weight: .semibold))
                    .foregroundColor(.primaryText)
            }
        }
        .padding(.horizontal, 12)
        .padding(.vertical, 8)
        .background(Color.secondaryCardBackground)
        .cornerRadius(10)
    }

    private func selectionPill(for stage: SleepStage) -> some View {
        HStack(spacing: 8) {
            Circle()
                .fill(stageColor(stage.stage))
                .frame(width: 8, height: 8)
            Text(stageLabel(for: stage.stage))
                .font(.system(size: 11, weight: .medium))
            Text(formattedTime(stage.startTime))
                .font(.system(size: 11))
                .foregroundColor(.secondaryText)
        }
        .padding(.horizontal, 10)
        .padding(.vertical, 6)
        .background(.ultraThinMaterial)
        .cornerRadius(10)
=======
        .chartXSelection(value: $selectedTime)
        .frame(height: 140)
        .padding(.horizontal, 16)
    }

    private func stageSelectionSummary(for stage: SleepStage) -> some View {
        VStack(alignment: .leading, spacing: 6) {
            HStack(spacing: 8) {
                Circle()
                    .fill(stageColor(stage.stage))
                    .frame(width: 10, height: 10)

                Text(stageLabel(for: stage.stage))
                    .font(.system(size: 14, weight: .semibold))
                    .foregroundColor(.primaryText)
            }

            Text("\(formattedTime(stage.startTime)) – \(formattedTime(stageEndTime(for: stage)))")
                .font(.system(size: 12))
                .foregroundColor(.secondaryText)

            Text("Duration: \(formatHoursMinutes(stage.duration / 3600))")
                .font(.system(size: 12, weight: .medium))
                .foregroundColor(.secondaryText)
        }
        .frame(maxWidth: .infinity, alignment: .leading)
>>>>>>> 1e506fdb
    }
    
    // MARK: - Sleep Quality Section
    private var sleepQualitySection: some View {
        VStack(alignment: .leading, spacing: 12) {
            Text("SLEEP QUALITY")
                .font(.system(size: 11, weight: .bold))
                .foregroundColor(.secondaryText)
                .tracking(0.5)
                .padding(.horizontal, 16)
            
            VStack(spacing: 0) {
                if let data = sleepData {
                    SleepQualityRow(
                        icon: "chart.line.uptrend.xyaxis",
                        title: "Sleep Efficiency",
                        value: "\(Int(data.sleepEfficiency))%",
                        subtitle: targetText(data.sleepEfficiency, target: 85, isPercentage: true),
                        isGood: data.sleepEfficiency >= 85,
                        color: .green
                    )
                    Divider().padding(.leading, 56)
                    
                    SleepQualityRow(
                        icon: "sparkles",
                        title: "Restorative Sleep",
                        value: formatHoursMinutes(data.restorativeSleepDuration / 3600.0),
                        subtitle: "\(Int(data.restorativeSleepPercentage))% of total",
                        isGood: data.restorativeSleepPercentage >= 30,
                        color: .cyan
                    )
                    Divider().padding(.leading, 56)
                    
                    SleepQualityRow(
                        icon: "moon.zzz.fill",
                        title: "Deep Sleep",
                        value: formatHoursMinutes(data.deepSleepDuration / 3600.0),
                        subtitle: "\(Int((data.deepSleepDuration / data.totalSleepDuration) * 100))% of sleep",
                        isGood: data.deepSleepDuration >= 3600,
                        color: .purple
                    )
                    Divider().padding(.leading, 56)
                    
                    SleepQualityRow(
                        icon: "brain.head.profile",
                        title: "REM Sleep",
                        value: formatHoursMinutes(data.remSleepDuration / 3600.0),
                        subtitle: "\(Int((data.remSleepDuration / data.totalSleepDuration) * 100))% of sleep",
                        isGood: data.remSleepDuration >= 5400,
                        color: .indigo
                    )
                    
                    if data.awakeDuration > 0 {
                        Divider().padding(.leading, 56)
                        
                        SleepQualityRow(
                            icon: "eye",
                            title: "Time Awake",
                            value: formatHoursMinutes(data.awakeDuration / 3600.0),
                            subtitle: "\(Int((data.awakeDuration / data.timeInBed) * 100))% in bed",
                            isGood: data.awakeDuration < 1800,
                            color: .orange
                        )
                    }
                }
            }
            .background(Color.cardBackground)
            .cornerRadius(16)
            .padding(.horizontal, 16)
        }
        .padding(.top, 16)
    }
    
    // MARK: - Sleep Stages Breakdown
    private var sleepStagesBreakdownSection: some View {
        VStack(alignment: .leading, spacing: 12) {
            Text("SLEEP STAGES BREAKDOWN")
                .font(.system(size: 11, weight: .bold))
                .foregroundColor(.secondaryText)
                .tracking(0.5)
                .padding(.horizontal, 16)
            
            if let data = sleepData {
                VStack(spacing: 12) {
                    SleepStageCard(
                        stage: "REM Sleep",
                        duration: data.remSleepDuration / 3600.0,
                        percentage: (data.remSleepDuration / data.totalSleepDuration) * 100,
                        color: .indigo,
                        icon: "brain.head.profile",
                        description: "Memory consolidation and learning"
                    )
                    
                    SleepStageCard(
                        stage: "Deep Sleep",
                        duration: data.deepSleepDuration / 3600.0,
                        percentage: (data.deepSleepDuration / data.totalSleepDuration) * 100,
                        color: .purple,
                        icon: "moon.zzz.fill",
                        description: "Physical recovery and immune function"
                    )
                    
                    SleepStageCard(
                        stage: "Core Sleep",
                        duration: data.coreSleepDuration / 3600.0,
                        percentage: (data.coreSleepDuration / data.totalSleepDuration) * 100,
                        color: .cyan,
                        icon: "cloud.moon.fill",
                        description: "Light sleep and transition stages"
                    )
                }
                .padding(.horizontal, 16)
            }
        }
        .padding(.top, 16)
    }
    
    // MARK: - Schedule Section
    private var scheduleSection: some View {
        VStack(alignment: .leading, spacing: 12) {
            Text("SCHEDULE")
                .font(.system(size: 11, weight: .bold))
                .foregroundColor(.secondaryText)
                .tracking(0.5)
                .padding(.horizontal, 16)
            
            VStack(spacing: 0) {
                ScheduleRow(
                    title: "Bedtime",
                    value: sleepStart.formatted(date: .omitted, time: .shortened),
                    icon: "bed.double.fill"
                )
                Divider().padding(.leading, 56)
                
                ScheduleRow(
                    title: "Wake Time",
                    value: sleepEnd.formatted(date: .omitted, time: .shortened),
                    icon: "sun.max.fill"
                )
                Divider().padding(.leading, 56)
                
                ScheduleRow(
                    title: "Time in Bed",
                    value: formatHoursMinutes((sleepData?.timeInBed ?? sleepDuration * 3600) / 3600.0),
                    icon: "clock.fill"
                )
                Divider().padding(.leading, 56)
                
                ScheduleRow(
                    title: "Time Asleep",
                    value: formatHoursMinutes(sleepDuration),
                    icon: "moon.fill"
                )
            }
            .background(Color.cardBackground)
            .cornerRadius(16)
            .padding(.horizontal, 16)
        }
        .padding(.top, 16)
        .padding(.bottom, 50)
    }
    
    // MARK: - Sleep Quality Badge
    private var sleepQualityBadge: some View {
        let (text, color): (String, Color) = {
            switch sleepDuration {
            case 7...9: return ("Optimal", Color(red: 0.2, green: 0.8, blue: 0.2))
            case 6..<7, 9..<10: return ("Good", Color(red: 0.95, green: 0.7, blue: 0))
            default: return ("Poor", Color(red: 1.0, green: 0.2, blue: 0.2))
            }
        }()
        
        return Text(text)
            .font(.system(size: 13, weight: .bold))
            .tracking(0.5)
            .foregroundColor(.white)
            .padding(.horizontal, 20)
            .padding(.vertical, 8)
            .background(color)
            .cornerRadius(20)
    }
    
    // MARK: - Helper Methods
    private func loadSleepDetails() async {
        isLoadingDetails = true
        
        // Generate sleep stages from sleep data
        if let data = sleepData, data.hasDetailedStages {
            var stages: [SleepStage] = []
            var currentTime = sleepStart
            
            // Simplified sleep cycle pattern (actual data would come from HealthKit)
            let cyclePattern: [(HKCategoryValueSleepAnalysis, TimeInterval)] = [
                (.awake, 600),
                (.asleepCore, 1800),
                (.asleepDeep, 2700),
                (.asleepCore, 1800),
                (.asleepREM, 1500),
                (.asleepCore, 1200),
                (.asleepDeep, 2400),
                (.asleepCore, 1800),
                (.asleepREM, 1800),
                (.asleepCore, 900),
                (.awake, 300)
            ]
            
            for (stage, duration) in cyclePattern {
                stages.append(SleepStage(
                    stage: stage,
                    startTime: currentTime,
                    duration: duration
                ))
                currentTime = currentTime.addingTimeInterval(duration)
                
                if currentTime >= sleepEnd {
                    break
                }
            }
            
            await MainActor.run {
                self.sleepStages = stages
                self.selectedTime = stages.first?.startTime
                self.isLoadingDetails = false
            }
        } else {
            await MainActor.run {
                self.isLoadingDetails = false
            }
        }
    }
    
    private func formatHoursMinutes(_ hours: Double) -> String {
        let h = Int(hours)
        let minutes = Int((hours - Double(h)) * 60)
        if h > 0 {
            return "\(h)h \(minutes)m"
        }
        return "\(minutes)m"
    }

    private func targetText(_ value: Double, target: Double, isPercentage: Bool) -> String {
        let comparison = value >= target ? "Above" : "Below"
        let targetStr = isPercentage ? "\(Int(target))%" : String(format: "%.1f", target)
        return "\(comparison) target (\(targetStr))"
    }

    private func stageColor(_ stage: HKCategoryValueSleepAnalysis) -> Color {
        switch stage {
        case .asleepREM: return Color.indigo
        case .asleepDeep: return Color.purple
        case .asleepCore: return Color.cyan
        case .awake: return Color.orange.opacity(0.7)
        default: return Color.gray
        }
    }

<<<<<<< HEAD
    private func stageGradient(_ stage: HKCategoryValueSleepAnalysis) -> LinearGradient {
        let base = stageColor(stage)
        return LinearGradient(
            colors: [base.opacity(0.6), base.opacity(0.95)],
            startPoint: .top,
            endPoint: .bottom
        )
    }

=======
>>>>>>> 1e506fdb
    private func stageBand(for stage: HKCategoryValueSleepAnalysis) -> ClosedRange<Double> {
        switch stage {
        case .awake:
            return 3...4
        case .asleepREM:
            return 2...3
        case .asleepCore:
            return 1...2
        case .asleepDeep:
            return 0...1
        default:
            return 1...2
        }
    }

    private func stageLabel(for stage: HKCategoryValueSleepAnalysis) -> String {
        switch stage {
        case .awake:
            return "Awake"
        case .asleepREM:
            return "REM"
        case .asleepDeep:
            return "Deep"
        case .asleepCore:
            return "Core"
        default:
            return "Sleep"
        }
    }

<<<<<<< HEAD
    private func stageBandLabel(_ stage: HKCategoryValueSleepAnalysis) -> String {
        switch stage {
        case .awake: return "Top band"
        case .asleepREM: return "Upper-mid"
        case .asleepCore: return "Mid"
        case .asleepDeep: return "Low"
        default: return "Mid"
        }
    }

=======
>>>>>>> 1e506fdb
    private func isStageSelected(_ stage: SleepStage) -> Bool {
        guard let selectedStage else { return false }
        return selectedStage.id == stage.id
    }

    private func formattedTime(_ date: Date) -> String {
        date.formatted(date: .omitted, time: .shortened)
    }

    private func stageEndTime(for stage: SleepStage) -> Date {
        stage.startTime.addingTimeInterval(stage.duration)
    }

    private func stage(at date: Date) -> SleepStage? {
        sleepStages.first { stage in
            let endTime = stageEndTime(for: stage)
            return stage.startTime...endTime ~= date
        }
    }
}

// MARK: - Supporting Views

struct PrimarySleepMetric: View {
    let title: String
    let value: String
    let icon: String
    let color: Color
    
    var body: some View {
        VStack(spacing: 8) {
            Image(systemName: icon)
                .font(.system(size: 20))
                .foregroundColor(color)
            
            Text(value)
                .font(.system(size: 20, weight: .bold))
                .foregroundColor(.primaryText)
                .minimumScaleFactor(0.8)
                .lineLimit(1)
            
            Text(title)
                .font(.system(size: 11))
                .foregroundColor(.secondaryText)
                .multilineTextAlignment(.center)
        }
        .frame(maxWidth: .infinity)
        .padding(.vertical, 16)
        .background(Color.cardBackground)
        .cornerRadius(12)
    }
}

struct SleepQualityRow: View {
    let icon: String
    let title: String
    let value: String
    let subtitle: String
    let isGood: Bool
    let color: Color
    
    var body: some View {
        HStack(spacing: 12) {
            Image(systemName: icon)
                .font(.system(size: 18))
                .foregroundColor(color)
                .frame(width: 32)
            
            VStack(alignment: .leading, spacing: 2) {
                Text(title)
                    .font(.system(size: 15))
                    .foregroundColor(.primaryText)
                
                Text(subtitle)
                    .font(.system(size: 12))
                    .foregroundColor(.tertiaryText)
            }
            
            Spacer()
            
            HStack(spacing: 4) {
                Text(value)
                    .font(.system(size: 15, weight: .medium))
                    .foregroundColor(.secondaryText)
                
                Image(systemName: isGood ? "checkmark.circle.fill" : "exclamationmark.circle.fill")
                    .font(.system(size: 14))
                    .foregroundColor(isGood ? Color(red: 0.2, green: 0.8, blue: 0.2) : Color(red: 0.95, green: 0.7, blue: 0))
            }
        }
        .padding(.horizontal, 16)
        .padding(.vertical, 12)
    }
}

struct SleepStageCard: View {
    let stage: String
    let duration: Double
    let percentage: Double
    let color: Color
    let icon: String
    let description: String
    
    var body: some View {
        VStack(spacing: 12) {
            HStack(spacing: 12) {
                Image(systemName: icon)
                    .font(.system(size: 16, weight: .semibold))
                    .foregroundColor(color)
                    .frame(width: 32, height: 32)
                    .background(color.opacity(0.15))
                    .cornerRadius(8)
                
                VStack(alignment: .leading, spacing: 2) {
                    Text(stage)
                        .font(.system(size: 15, weight: .semibold))
                        .foregroundColor(.primaryText)
                    
                    Text(description)
                        .font(.system(size: 12))
                        .foregroundColor(.tertiaryText)
                }
                
                Spacer()
                
                VStack(alignment: .trailing, spacing: 2) {
                    Text(formatHoursMinutes(duration))
                        .font(.system(size: 16, weight: .bold))
                        .foregroundColor(color)
                    
                    Text("\(Int(percentage))%")
                        .font(.system(size: 12))
                        .foregroundColor(.secondaryText)
                }
            }
            
            // Progress bar
            ZStack(alignment: .leading) {
                RoundedRectangle(cornerRadius: 4)
                    .fill(Color.secondaryCardBackground)
                
                RoundedRectangle(cornerRadius: 4)
                    .fill(color.opacity(0.7))
                    .frame(width: max(2, min(CGFloat(percentage / 100.0), 1.0) * 100), alignment: .leading)
            }
            .frame(height: 4)
        }
        .padding(12)
        .background(Color.cardBackground)
        .cornerRadius(12)
    }
    
    private func formatHoursMinutes(_ hours: Double) -> String {
        let h = Int(hours)
        let minutes = Int((hours - Double(h)) * 60)
        if h > 0 {
            return "\(h)h \(minutes)m"
        } else {
            return "\(minutes)m"
        }
    }
}

struct ScheduleRow: View {
    let title: String
    let value: String
    let icon: String
    
    var body: some View {
        HStack(spacing: 12) {
            Image(systemName: icon)
                .font(.system(size: 16))
                .foregroundColor(.accentBlue)
                .frame(width: 32)
            
            Text(title)
                .font(.system(size: 15))
                .foregroundColor(.primaryText)
            
            Spacer()
            
            Text(value)
                .font(.system(size: 15, weight: .medium))
                .foregroundColor(.secondaryText)
        }
        .padding(.horizontal, 16)
        .padding(.vertical, 12)
    }
}

// MARK: - Data Models

struct SleepStage: Identifiable {
    let id = UUID()
    let stage: HKCategoryValueSleepAnalysis
    let startTime: Date
    let duration: TimeInterval
}

extension HealthKitManager.SleepData {
    var hasDetailedStages: Bool {
        deepSleepDuration > 0 || remSleepDuration > 0 || coreSleepDuration > 0
    }
}

#Preview {
    NavigationStack {
        SleepDetailView(
            sleepStart: Date().addingTimeInterval(-28800),
            sleepEnd: Date(),
            sleepDuration: 8.55,
            sleepData: HealthKitManager.SleepData(
                totalSleepDuration: 30780,
                timeInBed: 40680,
                sleepStart: Date().addingTimeInterval(-28800),
                sleepEnd: Date(),
                restorativeSleepDuration: 10800,
                remSleepDuration: 5400,
                deepSleepDuration: 5400,
                coreSleepDuration: 19980,
                awakeDuration: 1800
            )
        )
    }
}<|MERGE_RESOLUTION|>--- conflicted
+++ resolved
@@ -158,11 +158,6 @@
                 // Timeline chart
                 sleepStagesChart
 
-<<<<<<< HEAD
-                stageLegend
-
-=======
->>>>>>> 1e506fdb
                 if let selectedStage = selectedStage {
                     stageSelectionSummary(for: selectedStage)
                         .padding(.horizontal, 16)
@@ -213,28 +208,6 @@
                     yStart: .value("Stage", stageBand(for: stage.stage).lowerBound),
                     yEnd: .value("Stage", stageBand(for: stage.stage).upperBound)
                 )
-<<<<<<< HEAD
-                .foregroundStyle(stageGradient(stage.stage))
-                .cornerRadius(6)
-                .opacity(isStageSelected(stage) ? 1.0 : 0.82)
-                .annotation(position: .overlay, alignment: .center) {
-                    RoundedRectangle(cornerRadius: 3)
-                        .fill(Color.white.opacity(isStageSelected(stage) ? 0.12 : 0.05))
-                        .frame(height: 4)
-                }
-            }
-
-            if let selectedTime {
-                RuleMark(x: .value("Selected", selectedTime))
-                    .lineStyle(StrokeStyle(lineWidth: 1, dash: [6, 4]))
-                    .foregroundStyle(Color.white.opacity(0.65))
-                    .annotation(position: .top, alignment: .trailing) {
-                        if let stage = selectedStage {
-                            selectionPill(for: stage)
-                        }
-                    }
-            }
-=======
                 .foregroundStyle(stageColor(stage.stage))
                 .cornerRadius(4)
                 .opacity(isStageSelected(stage) ? 1.0 : 0.82)
@@ -245,132 +218,11 @@
                     .lineStyle(StrokeStyle(lineWidth: 1, dash: [6, 4]))
                     .foregroundStyle(Color.secondaryText)
             }
->>>>>>> 1e506fdb
         }
         .chartXAxis(.hidden)
         .chartYAxis(.hidden)
         .chartYScale(domain: 0...4)
         .chartXScale(domain: sleepStart...sleepEnd)
-<<<<<<< HEAD
-        .chartPlotStyle { plot in
-            plot
-                .background(
-                    RoundedRectangle(cornerRadius: 14, style: .continuous)
-                        .fill(Color.white.opacity(0.02))
-                        .overlay(
-                            LinearGradient(
-                                colors: [Color.sleepBlue.opacity(0.05), Color.clear],
-                                startPoint: .top,
-                                endPoint: .bottom
-                            )
-                        )
-                )
-                .overlay(
-                    VStack(spacing: 0) {
-                        ForEach(0..<4) { _ in
-                            Divider().background(Color.white.opacity(0.06))
-                        }
-                    }
-                )
-        }
-        .chartXSelection(value: $selectedTime)
-        .frame(height: 180)
-        .padding(.horizontal, 16)
-    }
-
-    private var stageLegend: some View {
-        HStack(spacing: 16) {
-            legendItem(color: stageColor(.asleepDeep), label: "Deep")
-            legendItem(color: stageColor(.asleepCore), label: "Core")
-            legendItem(color: stageColor(.asleepREM), label: "REM")
-            legendItem(color: stageColor(.awake), label: "Awake")
-        }
-        .padding(.horizontal, 16)
-        .padding(.top, -4)
-    }
-
-    private func legendItem(color: Color, label: String) -> some View {
-        HStack(spacing: 6) {
-            Circle()
-                .fill(color)
-                .frame(width: 10, height: 10)
-            Text(label)
-                .font(.system(size: 12, weight: .medium))
-                .foregroundColor(.secondaryText)
-        }
-    }
-
-    private func stageSelectionSummary(for stage: SleepStage) -> some View {
-        VStack(alignment: .leading, spacing: 8) {
-            HStack(spacing: 10) {
-                Circle()
-                    .fill(stageColor(stage.stage))
-                    .frame(width: 12, height: 12)
-
-                VStack(alignment: .leading, spacing: 2) {
-                    Text(stageLabel(for: stage.stage))
-                        .font(.system(size: 15, weight: .semibold))
-                        .foregroundColor(.primaryText)
-
-                    Text("\(formattedTime(stage.startTime)) – \(formattedTime(stageEndTime(for: stage)))")
-                        .font(.system(size: 12))
-                        .foregroundColor(.secondaryText)
-                }
-
-                Spacer()
-
-                Text(formatHoursMinutes(stage.duration / 3600))
-                    .font(.system(size: 13, weight: .bold))
-                    .padding(.horizontal, 12)
-                    .padding(.vertical, 6)
-                    .background(stageColor(stage.stage).opacity(0.18))
-                    .foregroundColor(stageColor(stage.stage))
-                    .cornerRadius(10)
-            }
-
-            HStack(spacing: 12) {
-                statChip(icon: "clock.arrow.circlepath", label: "Stage length", value: formatHoursMinutes(stage.duration / 3600))
-                statChip(icon: "arrow.up.left.and.arrow.down.right", label: "Position", value: stageBandLabel(stage.stage))
-            }
-        }
-        .frame(maxWidth: .infinity, alignment: .leading)
-    }
-
-    private func statChip(icon: String, label: String, value: String) -> some View {
-        HStack(spacing: 8) {
-            Image(systemName: icon)
-                .font(.system(size: 12, weight: .semibold))
-            VStack(alignment: .leading, spacing: 2) {
-                Text(label)
-                    .font(.system(size: 11))
-                    .foregroundColor(.secondaryText)
-                Text(value)
-                    .font(.system(size: 12, weight: .semibold))
-                    .foregroundColor(.primaryText)
-            }
-        }
-        .padding(.horizontal, 12)
-        .padding(.vertical, 8)
-        .background(Color.secondaryCardBackground)
-        .cornerRadius(10)
-    }
-
-    private func selectionPill(for stage: SleepStage) -> some View {
-        HStack(spacing: 8) {
-            Circle()
-                .fill(stageColor(stage.stage))
-                .frame(width: 8, height: 8)
-            Text(stageLabel(for: stage.stage))
-                .font(.system(size: 11, weight: .medium))
-            Text(formattedTime(stage.startTime))
-                .font(.system(size: 11))
-                .foregroundColor(.secondaryText)
-        }
-        .padding(.horizontal, 10)
-        .padding(.vertical, 6)
-        .background(.ultraThinMaterial)
-        .cornerRadius(10)
-=======
         .chartXSelection(value: $selectedTime)
         .frame(height: 140)
         .padding(.horizontal, 16)
@@ -397,7 +249,6 @@
                 .foregroundColor(.secondaryText)
         }
         .frame(maxWidth: .infinity, alignment: .leading)
->>>>>>> 1e506fdb
     }
     
     // MARK: - Sleep Quality Section
@@ -654,18 +505,6 @@
         }
     }
 
-<<<<<<< HEAD
-    private func stageGradient(_ stage: HKCategoryValueSleepAnalysis) -> LinearGradient {
-        let base = stageColor(stage)
-        return LinearGradient(
-            colors: [base.opacity(0.6), base.opacity(0.95)],
-            startPoint: .top,
-            endPoint: .bottom
-        )
-    }
-
-=======
->>>>>>> 1e506fdb
     private func stageBand(for stage: HKCategoryValueSleepAnalysis) -> ClosedRange<Double> {
         switch stage {
         case .awake:
@@ -696,19 +535,6 @@
         }
     }
 
-<<<<<<< HEAD
-    private func stageBandLabel(_ stage: HKCategoryValueSleepAnalysis) -> String {
-        switch stage {
-        case .awake: return "Top band"
-        case .asleepREM: return "Upper-mid"
-        case .asleepCore: return "Mid"
-        case .asleepDeep: return "Low"
-        default: return "Mid"
-        }
-    }
-
-=======
->>>>>>> 1e506fdb
     private func isStageSelected(_ stage: SleepStage) -> Bool {
         guard let selectedStage else { return false }
         return selectedStage.id == stage.id
